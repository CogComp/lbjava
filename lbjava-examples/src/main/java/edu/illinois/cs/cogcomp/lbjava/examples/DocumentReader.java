--- conflicted
+++ resolved
@@ -61,15 +61,8 @@
 
         if (currentFileId < files.size()) {
             File file = files.get(currentFileId++);
-<<<<<<< HEAD
-            
-            String[] split = file.getPath().split("\\" +File.separator);
-            
-=======
 
-            String[] split = file.getPath().split(File.separator);
-
->>>>>>> 96761f2c
+            String[] split = file.getPath().split("\\" + File.separator);
             String label = split[split.length - 2];
 
             try {
