--- conflicted
+++ resolved
@@ -50,1072 +50,6 @@
  * @see TranslateToJava
  * @author Nick Rizzolo
  **/
-<<<<<<< HEAD
-public class Train extends Pass
-{
-	/** <!-- stackTrace(Throwable) -->
-	 * Generates a <code>String</code> containing the name of the specified
-	 * <code>Throwable</code> and its stack trace.
-	 *
-	 * @param t  <code>Throwable</code>.
-	 * @return The generated message.
-	 **/
-	private static String stackTrace(Throwable t) {
-		String message = "  " + t + "\n";
-		StackTraceElement[] elements = t.getStackTrace();
-		if (elements.length == 0) message += "    no stack trace available\n";
-		for (int i = 0; i < elements.length; ++i)
-			message += "    " + elements[i] + "\n";
-		return message;
-	}
-
-
-	/**
-	 * Remembers which files have been compiled via {@link #runJavac(String)}.
-	 **/
-	private static final TreeSet compiledFiles = new TreeSet();
-
-
-	/** <!-- runJavac(String) -->
-	 * Run the <code>javac</code> compiler with the specified arguments in
-	 * addition to those specified on the command line.
-	 *
-	 * @param arguments  The arguments to send to <code>javac</code>.
-	 * @return <code>true</code> iff errors were encountered.
-	 **/
-	public static boolean runJavac(String arguments) {
-		String[] files = arguments.split("\\s+");
-		arguments = "";
-		for (int i = 0; i < files.length; ++i)
-			if (compiledFiles.add(files[i]))
-				arguments += " " + files[i];
-		if (arguments.length() == 0) return false;
-
-		Process javac = null;
-		String pathArguments = "-classpath " + Main.classPath + " -sourcepath "
-				+ Main.sourcePath;
-
-		if (Main.generatedSourceDirectory != null) {
-			String gsd = Main.generatedSourceDirectory;
-			int packageIndex = -1;
-			if (AST.globalSymbolTable.getPackage().length() != 0)
-				packageIndex =
-				gsd.lastIndexOf(File.separator + AST.globalSymbolTable.getPackage()
-						.replace('.', File.separatorChar));
-			if (packageIndex != -1) gsd = gsd.substring(0, packageIndex);
-			pathArguments += File.pathSeparator + gsd;
-		}
-
-		if (Main.classPackageDirectory != null)
-			pathArguments += " -d " + Main.classPackageDirectory;
-
-		String command = "javac " + Main.javacArguments + " "
-				+ pathArguments + arguments;
-
-		try { javac = Runtime.getRuntime().exec(command); }
-		catch (Exception e) {
-			System.err.println("Failed to execute 'javac': " + e);
-			System.exit(1);
-		}
-
-		BufferedReader error =
-				new BufferedReader(new InputStreamReader(javac.getErrorStream()));
-		try {
-			for (String line = error.readLine(); line != null;
-					line = error.readLine())
-				System.out.println(line);
-		}
-		catch (Exception e) {
-			System.err.println("Error reading STDERR from 'javac': " + e);
-			System.exit(1);
-		}
-
-		int exit = 0;
-		try { exit = javac.waitFor(); }
-		catch (Exception e) {
-			System.err.println("Error waiting for 'javac' to terminate: " + e);
-			System.exit(1);
-		}
-
-		return exit != 0;
-	}
-
-
-	// Member variables.
-	/**
-	 * Progress output will be printed every <code>progressOutput</code>
-	 * examples.
-	 **/
-	protected int progressOutput;
-	/**
-	 * Set to <code>true</code> iff there existed a
-	 * {@link LearningClassifierExpression} for which new code was generated.
-	 **/
-	protected boolean newCode;
-	/**
-	 * An array of the training threads, which is never modified after it is
-	 * constructed.
-	 **/
-	protected TrainingThread[] threads;
-	/** A map of all the training threads indexed by the name of the learner. */
-	protected HashMap threadMap;
-	/**
-	 * The keys of this map are the names of learners; the values are
-	 * <code>LinkedList</code>s of the names of the learners that the learner
-	 * named by the key depends on.
-	 **/
-	protected HashMap learnerDependencies;
-
-
-	// Constructor.
-	/**
-	 * Instantiates a pass that runs on an entire {@link AST}.
-	 *
-	 * @param ast    The program to run this pass on.
-	 * @param output Progress output will be printed every <code>output</code>
-	 *               examples.
-	 **/
-	public Train(AST ast, int output) {
-		super(ast);
-		progressOutput = output;
-	}
-
-
-	// Methods related to learnerDependencies.
-	/** <!-- addDependency(String, String) -->
-	 * Adds an edge from dependor to dependency in the
-	 * {@link #learnerDependencies} graph.  If <code>dependency</code> is
-	 * <code>null</code>, no new list item is added, but the
-	 * <code>HashSet</code> associated with <code>dependor</code> is still
-	 * created if it didn't already exist.
-	 *
-	 * @param dependor   The name of the node doing the depending.
-	 * @param dependency The name of the node depended on.
-	 **/
-	private void addDependency(String dependor, String dependency) {
-		HashSet dependencies = (HashSet) learnerDependencies.get(dependor);
-
-		if (dependencies == null) {
-			dependencies = new HashSet();
-			learnerDependencies.put(dependor, dependencies);
-		}
-
-		if (dependency != null) dependencies.add(dependency);
-	}
-
-
-	/** <!-- fillLearnerDependorsDAG() -->
-	 * This method initializes the {@link #learnerDependencies} graph such
-	 * that the entry for each learner contains the names of all learners that
-	 * depend on it, except that cycles are broken by preferring that learners
-	 * appearing earlier in the source get trained first.
-	 **/
-	protected void fillLearnerDependorsDAG() {
-		threads =
-				(TrainingThread[]) threadMap.values().toArray(new TrainingThread[0]);
-		Arrays.sort(threads,
-				new Comparator() {
-			public int compare(Object o1, Object o2) {
-				TrainingThread t1 = (TrainingThread) o1;
-				TrainingThread t2 = (TrainingThread) o2;
-				return t2.byteOffset - t1.byteOffset;
-			}
-		});
-
-		for (int i = 0; i < threads.length - 1; ++i)
-			for (int j = i + 1; j < threads.length; ++j) {
-				if (SemanticAnalysis.isDependentOn(threads[i].getName(),
-						threads[j].getName()))
-					addDependency(threads[i].getName(), threads[j].getName());
-				else if (SemanticAnalysis.isDependentOn(threads[j].getName(),
-						threads[i].getName()))
-					addDependency(threads[j].getName(), threads[i].getName());
-			}
-	}
-
-
-	/** <!-- executeReadyThreads(String) -->
-	 * This method updates the {@link #learnerDependencies} graph by removing
-	 * the specified name from every dependencies list, and then starts every
-	 * thread that has no more dependencies.
-	 *
-	 * @param name The name of a learner whose training has completed.
-	 **/
-	protected void executeReadyThreads(String name) {
-		LinkedList ready = new LinkedList();
-
-		synchronized (learnerDependencies) {
-			for (Iterator I = learnerDependencies.entrySet().iterator();
-					I.hasNext(); ) {
-				Map.Entry e = (Map.Entry) I.next();
-				HashSet dependencies = (HashSet) e.getValue();
-				dependencies.remove(name);
-				if (dependencies.size() == 0) ready.add(e.getKey());
-			}
-		}
-
-		for (Iterator I = ready.iterator(); I.hasNext(); ) {
-			TrainingThread thread = null;
-
-			synchronized (threadMap) {
-				thread = (TrainingThread) threadMap.remove(I.next());
-			}
-
-			if (thread != null) {
-				thread.start();
-
-				if (!Main.concurrentTraining) {
-					try { thread.join(); }
-					catch (InterruptedException e) {
-						System.err.println("LBJava ERROR: Training of " + thread.getName()
-								+ " has been interrupted.");
-						fatalError = true;
-					}
-				}
-			}
-		}
-	}
-
-
-	/** <!-- run(AST) -->
-	 * Runs this pass on all nodes of the indicated type.
-	 *
-	 * @param ast  The node to process.
-	 **/
-	public void run(AST ast) {
-		if (RevisionAnalysis.noChanges) return;
-		threadMap = new HashMap();
-		learnerDependencies = new HashMap();
-
-		if (Main.fileNames.size() > 0) {
-			String files = "";
-			for (Iterator I = Main.fileNames.iterator(); I.hasNext(); )
-				files += " " + I.next();
-			System.out.println("Compiling generated code");
-			if (runJavac(files)) return;
-		}
-
-		Main.fileNames.clear();
-
-		runOnChildren(ast);
-
-		fillLearnerDependorsDAG();
-		executeReadyThreads(null);
-
-		for (int i = 0; i < threads.length; ++i) {
-			try { threads[i].join(); }
-			catch (InterruptedException e) {
-				System.err.println("LBJava ERROR: Training of " + threads[i].getName()
-						+ " has been interrupted.");
-				fatalError = true;
-			}
-		}
-
-		if (!fatalError && newCode) {
-			String files = "";
-			for (Iterator I = Main.fileNames.iterator(); I.hasNext(); )
-				files += " " + I.next();
-			System.out.println("Compiling generated code");
-			compiledFiles.clear();
-			runJavac(files);
-		}
-	}
-
-
-	/** <!-- run(LearningClassifierExpression) -->
-	 * Runs this pass on all nodes of the indicated type.
-	 *
-	 * @param lce  The node to process.
-	 **/
-	public void run(LearningClassifierExpression lce) {
-		runOnChildren(lce);
-
-		String lceName = lce.name.toString();
-
-		if (lce.parser == null
-				? !RevisionAnalysis.revisionStatus.get(lceName)
-						.equals(RevisionAnalysis.REVISED)
-						: lce.learningStatus.equals(RevisionAnalysis.UNAFFECTED)
-						&& !lce.onlyCodeGeneration)
-			return;
-
-		newCode |= true;
-
-		TrainingThread thread = new TrainingThread(lceName, lce.byteOffset, lce);
-		threadMap.put(lceName, thread);
-		addDependency(lceName, null);
-	}
-
-
-	// The following three methods are here to stop AST traversal.
-	/** <!-- run(CodedClassifier) -->
-	 * Runs this pass on all nodes of the indicated type.  There's no reason to
-	 * traverse children of {@link CodedClassifier}s, so this method exists
-	 * simply to stop that from happening.
-	 *
-	 * @param cc The node to process.
-	 **/
-	public void run(CodedClassifier cc) { }
-
-
-	/** <!-- run(ConstraintDeclaration) -->
-	 * Runs this pass on all nodes of the indicated type.  There's no reason to
-	 * traverse children of {@link ConstraintDeclaration}s, so this method
-	 * exists simply to stop that from happening.
-	 *
-	 * @param cd The node to process.
-	 **/
-	public void run(ConstraintDeclaration cd) { }
-
-
-	/** <!-- run(InferenceDeclaration) -->
-	 * Runs this pass on all nodes of the indicated type.  There's no reason to
-	 * traverse children of {@link InferenceDeclaration}s, so this method
-	 * exists simply to stop that from happening.
-	 *
-	 * @param id The node to process.
-	 **/
-	public void run(InferenceDeclaration id) { }
-
-
-	/** <!-- increment(int[],int[]) -->
-	 * Helps the {@link TrainingThread#getParameterCombinations()} method
-	 * iterate through all combinations and permutations of integers such that
-	 * each integer is at least 0 and less than the corresponding element of
-	 * <code>maxes</code>.
-	 *
-	 * @param I      The current array of integers.
-	 * @param maxes  The maximums for each element of <code>I</code>.
-	 **/
-	private static boolean increment(int[] I, int[] maxes) {
-		int i = 0;
-		while (i < I.length && ++I[i] == maxes[i]) I[i++] = 0;
-		return i < I.length;
-	}
-
-
-	/**
-	 * This class contains the code that trains a learning classifier.  It is a
-	 * subclass of <code>Thread</code> so that it may be executed concurrently.
-	 *
-	 * @author Nick Rizzolo
-	 **/
-	protected class TrainingThread extends Thread
-	{
-		// Member variables.
-		/** The byte offset at which the learner appeared. */
-		public int byteOffset;
-		/** The expression that specified the learner. */
-		protected LearningClassifierExpression lce;
-		/** The learning classifier being trained. */
-		protected Learner learner;
-		/** The class of {@link #learner}. */
-		protected Class learnerClass;
-		/** {@link #learner}'s <code>Parameters</code> class. */
-		protected Class parametersClass;
-		/** The file into which training examples are extracted. */
-		protected String exFilePath;
-		/** The file into which testing examples are extracted. */
-		protected String testExFilePath;
-		/** The directory into which class files, model files, etc are written. */
-		protected String classDir;
-		/** Whether or not example vectors should be pre-extracted. */
-		protected boolean preExtract;
-		/** Whether or not pre-extracted example files should be compressed. */
-		protected boolean preExtractZip;
-		/** Actually does the training. */
-		protected BatchTrainer trainer;
-		/** The parser from which testing objects are obtained. */
-		protected Parser testParser;
-		/**
-		 * The metric with which to measure the learner's performance on a test
-		 * set.
-		 **/
-		protected TestingMetric testingMetric;
-
-
-		// Constructor.
-		/**
-		 * Initializing constructor.
-		 *
-		 * @param n    The name of the learner.
-		 * @param b    The byte offset at which the learner appeared.
-		 * @param lce  The expression that specified the learner.
-		 **/
-		public TrainingThread(String n, int b, LearningClassifierExpression lce) {
-			super(n);
-			byteOffset = b;
-			this.lce = lce;
-			if (lce.onlyCodeGeneration) return;
-
-			classDir = Main.classDirectory == null
-					? "" : Main.classDirectory + File.separator;
-			learner = getLearner(classDir);
-
-			preExtract = lce.preExtract != null
-					&& !lce.preExtract.value.equals("false")
-					&& !lce.preExtract.value.equals("\"false\"")
-					&& !lce.preExtract.value.equals("\"none\"");
-			boolean preExtractToDisk =
-					preExtract && !lce.preExtract.value.startsWith("\"mem");
-			preExtractZip = preExtract && lce.preExtract.value.endsWith("Zip\"");
-
-			if (preExtractToDisk) {
-				exFilePath = getName() + ".ex";
-				testExFilePath = getName() + ".test.ex";
-				if (Main.generatedSourceDirectory != null) {
-					exFilePath =
-							Main.generatedSourceDirectory + File.separator + exFilePath;
-					testExFilePath =
-							Main.generatedSourceDirectory + File.separator + testExFilePath;
-				}
-			}
-
-			Parser parser = null;
-			if (lce.parser != null) {
-				if (lce.featuresStatus == RevisionAnalysis.UNAFFECTED) {
-					// Implies preExtractToDisk is true because of RevisionAnalysis;
-					// therefore, exFilePath != null
-					parser =
-							new ArrayFileParser(exFilePath,
-									lce.preExtract.value.endsWith("Zip\""));
-					if (lce.pruneStatus != RevisionAnalysis.UNAFFECTED)
-						learner.readLexiconOnDemand(classDir + getName() + ".lex");
-				}
-				else parser = getParser("getParser");
-			}
-
-			if (lce.testParser != null) {
-				if (lce.pruneStatus == RevisionAnalysis.UNAFFECTED
-						&& new File(testExFilePath).exists())
-					// If pruneStatus is affected, pruning will rearrange our lexicon,
-					// so we must re-extract the test set from the original parser.  In
-					// addition, pruneStatus == UNAFFECTED implies featuresStatus ==
-					// UNAFFECTED.  So, like above, as soon as we know pruneStatus ==
-					// UNAFFECTED, we know testExFilePath != null
-					testParser =
-					new ArrayFileParser(testExFilePath,
-							lce.preExtract.value.endsWith("Zip\""));
-				else testParser = getParser("getTestParser");
-			}
-
-			testingMetric = getTestingMetric();
-
-			if (lce.progressOutput != null)
-				progressOutput = Integer.parseInt(lce.progressOutput.value);
-
-			trainer = new BatchTrainer(learner, parser, progressOutput);
-		}
-
-
-		/** <!-- getLearner(String) -->
-		 * Obtain an instance of the learner appropriate for the revision status
-		 * of the source file.  This method also fills in the
-		 * {@link #learnerClass} and {@link #parametersClass} fields.
-		 *
-		 * <p> If the only change between the last run of the compiler and this
-		 * run is that more training rounds were added, the entire model file can
-		 * be loaded from disk.  Failing that, if features are unaffected
-		 * according to {@link RevisionAnalysis}, it means only the label lexicon
-		 * should be read.  Otherwise, we just start with a fresh instance of the
-		 * learner via its static <code>getInstance()</code> method.  In any
-		 * case, the learner is initialized so that it will write its model
-		 * and/or lexicon files to the specified directory as necessary.
-		 *
-		 * @param dir  The directory in which the model and lexicon are written.
-		 * @return An instance of the learner.
-		 **/
-		private Learner getLearner(String dir) {
-			String fullyQualified = AST.globalSymbolTable.getPackage();
-			if (fullyQualified.length() > 0) fullyQualified += ".";
-			fullyQualified += getName();
-			learnerClass = ClassUtils.getClass(fullyQualified, true);
-
-			Class[] declaredClasses = learnerClass.getDeclaredClasses();
-			int c = 0;
-			while (c < declaredClasses.length
-					&& !declaredClasses[c].getName()
-					.endsWith(getName() + "$Parameters"))
-				++c;
-
-			if (c == declaredClasses.length) {
-				System.err.println(
-						"LBJava ERROR: Expected to find a single member class inside "
-								+ getName() + " named 'Parameters'.");
-				for (int i = 0; i < declaredClasses.length; ++i)
-					System.err.println(i + ": " + declaredClasses[i].getName());
-				System.exit(1);
-			}
-			parametersClass = declaredClasses[c];
-
-			Learner l = null;
-
-			if (lce.startingRound > 1) {
-				// In the condition above, note that before setting
-				// lce.startingRound > 1, RevisionAnalysis ensures that the lce is
-				// unaffected other than the number of rounds and that there will be
-				// no parameter tuning or cross validation.
-				l = Learner.readLearner(dir + getName() + ".lc");
-				l.setLexiconLocation(dir + getName() + ".lex");
-			}
-			else if (lce.featuresStatus == RevisionAnalysis.UNAFFECTED) {
-				Constructor noArg = null;
-				try { noArg = parametersClass.getConstructor(new Class[0]); }
-				catch (Exception e) {
-					System.err.println(
-							"LBJava ERROR: Can't find a no-argument constructor for "
-									+ getName() + ".Parameters.");
-					System.exit(1);
-				}
-
-				Learner.Parameters p = null;
-				try { p = (Learner.Parameters) noArg.newInstance(new Object[0]); }
-				catch (Exception e) {
-					System.err.println(
-							"LBJava ERROR: Can't instantiate " + getName() + ".Parameters:");
-					e.printStackTrace();
-					System.exit(1);
-				}
-
-				l = Learner.readLearner(dir + getName() + ".lc", false);
-				l.setParameters(p);
-				l.setLexiconLocation(dir + getName() + ".lex");
-			}
-			else {
-				Method getInstance = null;
-				try {
-					getInstance =
-							learnerClass.getDeclaredMethod("getInstance", new Class[0]);
-				}
-				catch (Exception e) {
-					System.err.println("LBJava ERROR: Could not access method '"
-							+ fullyQualified + ".getInstance()':");
-					System.exit(1);
-				}
-
-				try { l = (Learner) getInstance.invoke(null, null); }
-				catch (Exception e) {
-					System.err.println("LBJava ERROR: Could not get unique instance of '"
-							+ fullyQualified + "': " + e);
-					e.getCause().printStackTrace();
-					System.exit(1);
-				}
-
-				if (l == null) {
-					System.err.println("LBJava ERROR: Could not get unique instance of '"
-							+ fullyQualified + "'.");
-					System.exit(1);
-				}
-
-				l.setModelLocation(dir + getName() + ".lc");
-				l.setLexiconLocation(dir + getName() + ".lex");
-			}
-
-			return l;
-		}
-
-
-		/** <!-- getParser(String) -->
-		 * Call the specified method of {@link #learnerClass}, and return the
-		 * <code>Parser</code> returned by that method.
-		 *
-		 * @param name The name of the method.
-		 * @return The parser returned by the named method.
-		 **/
-		private Parser getParser(String name) {
-			Method m = null;
-			try { m = learnerClass.getDeclaredMethod(name, new Class[0]); }
-			catch (Exception e) {
-				reportError(lce.line,
-						"Could not access method '" + lce.name + "." + name
-						+ "()': " + e);
-				return null;
-			}
-
-			Parser result = null;
-
-			try { result = (Parser) m.invoke(null, null); }
-			catch (Exception e) {
-				System.err.println(
-						"Could not instantiate parser '" + lce.parser.name + "': " + e
-						+ ", caused by");
-				Throwable cause = e.getCause();
-				System.err.print(stackTrace(cause));
-
-				if (cause instanceof ExceptionInInitializerError) {
-					System.err.println("... caused by");
-					System.err.print(
-							stackTrace(((ExceptionInInitializerError) cause).getCause()));
-				}
-
-				return null;
-			}
-
-			return result;
-		}
-
-
-		/** <!-- getTestingMetric() -->
-		 * Call the <code>getTestingMetric()</code> method of
-		 * {@link #learnerClass} and return the testing metric it returns.
-		 **/
-		private TestingMetric getTestingMetric() {
-			TestingMetric testingMetric = null;
-			if (lce.testingMetric != null) {
-				Method getTestingMetric = null;
-				try {
-					getTestingMetric =
-							learnerClass.getDeclaredMethod("getTestingMetric", new Class[0]);
-				}
-				catch (Exception e) {
-					reportError(lce.line,
-							"Could not access method'" + getName()
-							+ ".getTestingMetric()': " + e);
-					return null;
-				}
-
-				try {
-					testingMetric = (TestingMetric) getTestingMetric.invoke(null, null);
-				}
-				catch (Exception e) {
-					System.err.println(
-							"Could not instantiate testing metric '" + lce.parser.name
-							+ "': " + e + ", caused by");
-					System.err.print(stackTrace(e.getCause()));
-					return null;
-				}
-			}
-			else testingMetric = new Accuracy();
-
-			return testingMetric;
-		}
-
-
-		/** <!-- preExtractAndPrune() -->
-		 * Handles feature pre-extraction and dataset pruning under the
-		 * assumption that pre-extraction has been called for by the source code.
-		 * The two go hand-in-hand, as we only need to compute and store feature
-		 * counts during pre-extraction if we are pruning.
-		 **/
-		private void preExtractAndPrune() {
-			Lexicon.PruningPolicy pruningPolicy = new Lexicon.PruningPolicy();
-			Lexicon.CountPolicy countPolicy = Lexicon.CountPolicy.none;
-			if (lce.pruneCountType != null) {
-				pruningPolicy =
-						lce.pruneThresholdType.value.equals("\"count\"")
-						? new Lexicon.PruningPolicy(
-								Integer.parseInt(lce.pruneThreshold.value))
-				: new Lexicon.PruningPolicy(
-						Double.parseDouble(lce.pruneThreshold.value));
-								countPolicy =
-										lce.pruneCountType.value.equals("\"global\"")
-										? Lexicon.CountPolicy.global : Lexicon.CountPolicy.perClass;
-			}
-
-			Learner preExtractLearner = learner;  // Needed in case we're pruning.
-			Lexicon lexicon = null; // Needed for pre-extracting the test set.
-			// As seen below, we can always read the lexicon off disk just before
-			// pre-extracting the test set, but if one of the operations between
-			// now and then obtains the lexicon incidentally, we'll keep it here
-			// to avoid reading it from disk again.
-
-			if (pruningPolicy.isNone()) {
-				if (lce.featuresStatus != RevisionAnalysis.UNAFFECTED)
-					lexicon = trainer.preExtract(exFilePath, preExtractZip);
-				else if (lce.pruneStatus != RevisionAnalysis.UNAFFECTED)
-					lexicon = learner.getLexiconDiscardCounts();
-				else trainer.fillInSizes();
-			}
-			else if (lce.featuresStatus != RevisionAnalysis.UNAFFECTED
-					|| lce.pruneStatus != RevisionAnalysis.UNAFFECTED
-					&& lce.previousPruneCountType == null)
-				preExtractLearner =
-				trainer.preExtract(exFilePath, preExtractZip, countPolicy);
-			else if (lce.previousPruneCountType != null
-					&& !lce.previousPruneCountType.equals(lce.pruneCountType)) {
-				if (lce.previousPruneCountType.value.equals("\"global\""))
-					// implies lce.pruneCountType.equals("\"perClass\"")
-					preExtractLearner =
-					trainer.preExtract(exFilePath, preExtractZip, countPolicy);
-				else // lce.previousPruneCountType.value.equals("\"perClass\"")
-					learner.getLexicon().perClassToGlobalCounts();
-			}
-			// else pruneThresholdType or pruneThreshold may have changed, but
-			// that does not require recounting of features.
-
-			if (lce.featuresStatus == RevisionAnalysis.UNAFFECTED
-					? lce.pruneStatus != RevisionAnalysis.UNAFFECTED
-					: !pruningPolicy.isNone()) {
-				trainer.pruneDataset(exFilePath, preExtractZip, pruningPolicy,
-						preExtractLearner);
-				lexicon = preExtractLearner.getLexicon();
-				if (preExtractLearner == learner) learner.setLexicon(null);
-			}
-
-			if (testParser != null
-					&& (lce.pruneStatus != RevisionAnalysis.UNAFFECTED
-					|| !(new File(testExFilePath).exists()))) {
-				if (lexicon == null)
-					learner.readLexiconOnDemand(classDir + getName() + ".lex");
-				else {
-					learner.setLexicon(lexicon);
-					lexicon = null; // See comment below
-				}
-
-				BatchTrainer preExtractor =
-						new BatchTrainer(learner, testParser, trainer.getProgressOutput(),
-								"test set: ");
-				preExtractor.preExtract(testExFilePath, preExtractZip,
-						Lexicon.CountPolicy.none);
-				testParser = preExtractor.getParser();
-			}
-
-			// At this point, it should be the case that (lexicon == null) implies
-			// that the lexicon is not in memory.  Above, we intentionally discard
-			// the lexicon when pre-extracting the test set, since that process will
-			// add unwanted features (since pre-extraction always happens under the
-			// assumption that we are training).
-
-			// Given the above comment, we now ensure that when this learning classifier (ie,
-			// the one whose feature vectors we have just pre-extracted) is
-			// called as a feature for some other learning classifier defined in the
-			// same sourcefile, it will be prepared take a raw example object as
-			// input.
-			String name = getName();
-			HashSet dependors = (HashSet) SemanticAnalysis.dependorGraph.get(name);
-			if (lexicon != null && dependors.size() > 0)
-				learner.setLexicon(lexicon);
-			else learner.readLexiconOnDemand(classDir + name + ".lex");
-		}
-
-
-		/** <!-- getParameterCombinations() -->
-		 * Uses the various {@link ParameterSet ParameterSet}s in the AST
-		 * to generate an array of parameter combinations representing the cross
-		 * product of all {@link ParameterSet ParameterSet}s except the
-		 * one in the {@link LearningClassifierExpression#rounds} field, if any.
-		 **/
-		private Learner.Parameters[] getParameterCombinations() {
-			Class[] paramTypes = new Class[lce.parameterSets.size()];
-			Object[][] arguments = new Object[paramTypes.length][];
-			int[] lengths = new int[paramTypes.length];
-			int totalCombinations = 1;
-
-			Iterator iterator = lce.parameterSets.iterator();
-			for (int i = 0; i < paramTypes.length; i++) {
-				ParameterSet ps = (ParameterSet) iterator.next();
-				paramTypes[i] = ps.type.typeClass();
-				arguments[i] = ps.toStringArray();
-				lengths[i] = arguments[i].length;
-				totalCombinations *= lengths[i];
-			}
-
-			for (int i = 0; i < arguments.length; i++) {
-				Class t = paramTypes[i];
-				if (t.isPrimitive()) {
-					if (t.getName().equals("int"))
-						for (int j = 0; j < lengths[i]; ++j)
-							arguments[i][j] = new Integer((String) arguments[i][j]);
-					else if (t.getName().equals("long"))
-						for (int j = 0; j < lengths[i]; ++j)
-							arguments[i][j] = new Long((String) arguments[i][j]);
-					else if (t.getName().equals("short"))
-						for (int j = 0; j < lengths[i]; ++j)
-							arguments[i][j] = new Short((String) arguments[i][j]);
-					else if (t.getName().equals("double"))
-						for (int j = 0; j < lengths[i]; ++j)
-							arguments[i][j] = new Double((String) arguments[i][j]);
-					else if (t.getName().equals("float"))
-						for (int j = 0; j < lengths[i]; ++j)
-							arguments[i][j] = new Float((String) arguments[i][j]);
-					else if (t.getName().equals("boolean"))
-						for (int j = 0; j < lengths[i]; ++j)
-							arguments[i][j] = new Boolean((String) arguments[i][j]);
-				}
-			}
-
-			Constructor c = null;
-			try { c = parametersClass.getConstructor(paramTypes); }
-			catch (Exception e) {
-				System.err.println(
-						"LBJava ERROR: Can't find a parameter tuning constructor for "
-								+ getName() + ".Parameters.");
-				e.printStackTrace();
-				System.exit(1);
-			}
-
-			Learner.Parameters[] result = new Learner.Parameters[totalCombinations];
-			int[] I = new int[paramTypes.length];
-			Object[] a = new Object[paramTypes.length];
-			int i = 0;
-
-			do {
-				for (int j = 0; j < a.length; ++j) a[j] = arguments[j][I[j]];
-				try { result[i++] = (Learner.Parameters) c.newInstance(a); }
-				catch (Exception e) {
-					System.err.println(
-							"LBJava ERROR: Can't instantiate " + getName() + ".Parameters:");
-					e.printStackTrace();
-					System.exit(1);
-				}
-			} while (increment(I, lengths));
-
-			return result;
-		}
-
-
-		/** <!-- tune() -->
-		 * Determines the best parameters to use when training the learner,
-		 * under the assumption that {@link ParameterSet}s were present.
-		 * Here, "best" means the parameters that did the best out of some small
-		 * set of particular parameter settings.
-		 **/
-		private Learner.Parameters tune() {
-			Learner.Parameters[] parameterCombinations =
-					getParameterCombinations();
-			int[] rounds = null;
-			if (lce.rounds != null) {
-				if (lce.rounds instanceof ParameterSet)
-					rounds = ((ParameterSet) lce.rounds).toSortedIntArray();
-				else
-					rounds =
-					new int[]{ Integer.parseInt(((Constant) lce.rounds).value) };
-			}
-			else rounds = new int[]{ 1 };
-
-			if (lce.K != null) {
-				int k = Integer.parseInt(lce.K.value);
-				double alpha = Double.parseDouble(lce.alpha.value);
-				return
-						trainer.tune(parameterCombinations, rounds, k, lce.splitPolicy,
-								alpha, testingMetric);
-			}
-
-			return
-					trainer.tune(parameterCombinations, rounds, testParser,
-							testingMetric);
-		}
-
-
-		/** Performs the training and then generates the new code. */
-		public void run() {
-			boolean tuningParameters =
-					lce.parameterSets.size() > 0
-					|| lce.rounds != null && lce.rounds instanceof ParameterSet;
-
-					if (!lce.onlyCodeGeneration) {
-						// If there's a "from" clause, train.
-						try {
-							if (lce.parser != null) {
-								System.out.println("Training " + getName());
-								if (preExtract) {
-									preExtractAndPrune();
-									System.gc();
-								}
-								else learner.saveLexicon();
-								int trainingRounds = 1;
-
-								if (tuningParameters) {
-									String parametersPath = getName();
-									if (Main.classDirectory != null)
-										parametersPath =
-										Main.classDirectory + File.separator + parametersPath;
-									parametersPath += ".p";
-
-									Learner.Parameters bestParameters = tune();
-									trainingRounds = bestParameters.rounds;
-									Learner.writeParameters(bestParameters, parametersPath);
-									System.out.println("  " + getName()
-											+ ": Training on entire training set");
-								}
-								else {
-									if (lce.rounds != null)
-										trainingRounds =
-										Integer.parseInt(((Constant) lce.rounds).value);
-
-									if (lce.K != null) {
-										int[] rounds = { trainingRounds };
-										int k = Integer.parseInt(lce.K.value);
-										double alpha = Double.parseDouble(lce.alpha.value);
-										trainer.crossValidation(rounds, k, lce.splitPolicy, alpha,
-												testingMetric, true);
-										System.out.println("  " + getName()
-												+ ": Training on entire training set");
-									}
-								}
-
-								trainer.train(lce.startingRound, trainingRounds);
-
-								if (testParser != null) {
-									System.out.println("Testing " + getName());
-									new Accuracy(true).test(learner, learner.getLabeler(),
-											testParser);
-								}
-
-								System.out.println("Writing " + getName());
-							}
-							else learner.saveLexicon(); // Writes .lex even if lexicon is empty.
-
-							learner.save(); // Doesn't write .lex if lexicon is empty.
-						}
-						catch (Exception e) {
-							System.err.println(
-									"LBJava ERROR: Exception while training " + getName() + ":");
-							e.printStackTrace();
-							fatalError = true;
-							return;
-						}
-
-						// Set learner's static instance field to the newly learned instance.
-						Field field = null;
-						try { field = learnerClass.getField("instance"); }
-						catch (Exception e) {
-							System.err.println("Can't access " + learnerClass
-									+ "'s 'instance' field: " + e);
-							System.exit(1);
-						}
-
-						try { field.set(null, learner); }
-						catch (Exception e) {
-							System.err.println("Can't set " + learnerClass
-									+ "'s 'instance' field: " + e);
-							System.exit(1);
-						}
-					}
-					else System.out.println("Generating code for " + lce.name);
-
-					// Write the new code.
-					PrintStream out = TranslateToJava.open(lce);
-					if (out == null) return;
-
-					out.println(TranslateToJava.disclaimer);
-					out.print("// ");
-					TranslateToJava.compressAndPrint(lce.shallow(), out);
-					out.println("\n");
-
-					ast.symbolTable.generateHeader(out);
-
-					if (lce.cacheIn != null) {
-						String f = lce.cacheIn.toString();
-						boolean cachedInMap = f.equals(ClassifierAssignment.mapCache);
-						if (cachedInMap) out.println("import java.util.WeakHashMap;");
-					}
-
-					out.println("\n");
-					if (lce.comment != null) out.println(lce.comment);
-
-					out.println("\n\npublic class " + getName() + " extends "
-							+ lce.learnerName);
-					out.println("{");
-					out.println("  private static java.net.URL _lcFilePath;");
-					out.println("  private static java.net.URL _lexFilePath;");
-					if (tuningParameters)
-						out.println("  private static java.net.URL parametersPath;");
-					out.println();
-
-					out.println("  static");
-					out.println("  {");
-					out.println("    _lcFilePath = " + getName() + ".class.getResource(\""
-							+ getName() + ".lc\");\n");
-
-					out.println("    if (_lcFilePath == null)");
-					out.println("    {");
-					out.println("      System.err.println(\"ERROR: Can't locate "
-							+ getName() + ".lc in the class path.\");");
-					out.println("      System.exit(1);");
-					out.println("    }\n");
-
-					out.println("    _lexFilePath = " + getName() + ".class.getResource(\""
-							+ getName() + ".lex\");\n");
-
-					out.println("    if (_lexFilePath == null)");
-					out.println("    {");
-					out.println("      System.err.println(\"ERROR: Can't locate "
-							+ getName() + ".lex in the class path.\");");
-					out.println("      System.exit(1);");
-					out.println("    }");
-
-					if (tuningParameters) {
-						out.println(
-								"\n    parametersPath = " + getName() + ".class.getResource(\""
-										+ getName() + ".p\");\n");
-
-						out.println("    if (parametersPath == null)");
-						out.println("    {");
-						out.println("      System.err.println(\"ERROR: Can't locate "
-								+ getName() + ".p in the class path.\");");
-						out.println("      System.exit(1);");
-						out.println("    }");
-					}
-					out.println("  }\n");
-
-					out.println("  private static void loadInstance()");
-					out.println("  {");
-					out.println("    if (instance == null)");
-					out.println("    {");
-					out.println("      instance = (" + getName()
-							+ ") Learner.readLearner(_lcFilePath);");
-					out.println("      instance.readLexiconOnDemand(_lexFilePath);");
-					out.println("    }");
-					out.println("  }\n");
-
-					if (tuningParameters) {
-						out.println("  private static " + lce.learnerName
-								+ ".Parameters bestParameters;\n");
-
-						out.println("  public static " + lce.learnerName
-								+ ".Parameters getBestParameters()");
-						out.println("  {");
-						out.println("    if (bestParameters == null)");
-						out.println("      bestParameters = (" + lce.learnerName
-								+ ".Parameters) Learner.readParameters(parametersPath);");
-						out.println("    return bestParameters;");
-						out.println("  }\n");
-					}
-
-					if (exFilePath != null
-							&& lce.featuresStatus != RevisionAnalysis.UNAFFECTED
-							&& new File(exFilePath).exists())
-						out.println(
-								"  public static Parser getParser() { return new "
-										+ "edu.illinois.cs.cogcomp.lbjava.parse.ArrayFileParser(\""
-										+ FileUtils.escapeFilePath(new File(exFilePath).getAbsolutePath())
-										+ "\"); }");
-					else
-						out.println("  public static Parser getParser() { return "
-								+ lce.parser + "; }");
-
-					if (testExFilePath != null
-							&& lce.featuresStatus != RevisionAnalysis.UNAFFECTED
-							&& new File(testExFilePath).exists())
-						out.println(
-								"  public static Parser getTestParser() { return new "
-										+ "edu.illinois.cs.cogcomp.lbjava.parse.ArrayFileParser(\""
-										+ FileUtils.escapeFilePath(new File(testExFilePath).getAbsolutePath())
-										+ "\"); }");
-					else
-						out.println("  public static Parser getTestParser() { return "
-								+ lce.testParser + "; }\n");
-
-					TranslateToJava.generateLearnerBody(out, lce);
-
-					if (lce.parameterSets.size() > 0) {
-						out.println();
-						out.println("  public static class Parameters extends "
-								+ lce.learnerName + ".Parameters");
-						out.println("  {");
-						out.println(
-								"    public Parameters() { super(getBestParameters()); }");
-						out.println("  }");
-					}
-
-					out.println("}\n");
-					out.close();
-
-					executeReadyThreads(getName());
-		}
-	}
-=======
 public class Train extends Pass {
     /**
      * <!-- stackTrace(Throwable) --> Generates a <code>String</code> containing the name of the
@@ -2112,7 +1046,8 @@
                     && new File(exFilePath).exists())
                 out.println("  public static Parser getParser() { return new "
                         + "edu.illinois.cs.cogcomp.lbjava.parse.ArrayFileParser(\""
-                        + new File(exFilePath).getAbsolutePath() + "\"); }");
+                        + FileUtils.escapeFilePath(new File(exFilePath).getAbsolutePath())
+                        + "\"); }");
             else
                 out.println("  public static Parser getParser() { return " + lce.parser + "; }");
 
@@ -2120,7 +1055,8 @@
                     && new File(testExFilePath).exists())
                 out.println("  public static Parser getTestParser() { return new "
                         + "edu.illinois.cs.cogcomp.lbjava.parse.ArrayFileParser(\""
-                        + new File(testExFilePath).getAbsolutePath() + "\"); }");
+                        + FileUtils.escapeFilePath(new File(testExFilePath).getAbsolutePath())
+                        + "\"); }");
             else
                 out.println("  public static Parser getTestParser() { return " + lce.testParser
                         + "; }\n");
@@ -2142,5 +1078,4 @@
             executeReadyThreads(getName());
         }
     }
->>>>>>> 96761f2c
 }