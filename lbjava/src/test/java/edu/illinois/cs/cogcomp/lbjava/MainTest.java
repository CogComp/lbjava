--- conflicted
+++ resolved
@@ -53,9 +53,11 @@
     @Before
     public void setUp() throws Exception {
         Main.fileNames = new HashSet<>();
-        Main.generatedSourceDirectory = FileUtils.getPlatformIndependentFilePath("target/test-classes/lbj");
+        Main.generatedSourceDirectory =
+                FileUtils.getPlatformIndependentFilePath("target/test-classes/lbj");
         Main.classDirectory = FileUtils.getPlatformIndependentFilePath("target/test-classes");
-        Main.classPackageDirectory = FileUtils.getPlatformIndependentFilePath("target/test-classes/lbj");
+        Main.classPackageDirectory =
+                FileUtils.getPlatformIndependentFilePath("target/test-classes/lbj");
         Main.sourceDirectory = FileUtils.getPlatformIndependentFilePath("target/test-classes/lbj");
 
         // The auto-generated code directory needs to be added to classpath
@@ -168,16 +170,11 @@
                 return !name.endsWith(".lbj") && !name.startsWith(".nfs");
             }
         });
-<<<<<<< HEAD
 
-        for (File file: dirFiles) {
+        for (File file : dirFiles) {
             if (!file.delete()) {
                 System.out.println("Could not delete file " + file);
             }
         }
-=======
-        for (File file : dirFiles)
-            assert file.delete() : "Could not delete file " + file;
->>>>>>> 96761f2c
     }
 }