--- conflicted
+++ resolved
@@ -43,16 +43,12 @@
                 return !name.endsWith(".lbj");
             }
         });
-<<<<<<< HEAD
 
-        for (File file: dirFiles) {
-			if (!file.delete()) {
-				System.out.println("Could not delete file " + file);
-			}
-		}
-=======
-        for (File file : dirFiles)
-            assert file.delete() : "Could not delete file " + file;
+        for (File file : dirFiles) {
+            if (!file.delete()) {
+                System.out.println("Could not delete file " + file);
+            }
+        }
     }
 
     @SuppressWarnings({"unchecked", "rawtypes"})
@@ -62,6 +58,5 @@
         Method method = urlClass.getDeclaredMethod("addURL", URL.class);
         method.setAccessible(true);
         method.invoke(urlClassLoader, u);
->>>>>>> 96761f2c
     }
 }