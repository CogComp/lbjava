/**
 * This software is released under the University of Illinois/Research and Academic Use License. See
 * the LICENSE file in the root folder for details. Copyright (c) 2016
 *
 * Developed by: The Cognitive Computations Group, University of Illinois at Urbana-Champaign
 * http://cogcomp.cs.illinois.edu/
 */
package edu.illinois.cs.cogcomp;

import java.io.File;
import java.util.ArrayList;
import java.util.Arrays;
import java.util.Collections;
import java.util.List;

import edu.illinois.cs.cogcomp.lbjava.util.FileUtils;
import org.apache.commons.lang.StringUtils;
import org.apache.maven.plugin.AbstractMojo;
import org.apache.maven.plugin.MojoExecutionException;
import org.apache.maven.plugins.annotations.Mojo;
import org.apache.maven.plugins.annotations.Parameter;
import org.apache.maven.plugins.annotations.ResolutionScope;

/**
 * Deletes LBJava-generated file
 * 
 */
@Mojo(name = "clean", requiresDependencyResolution = ResolutionScope.COMPILE)
public class CleanMojo extends AbstractMojo {

<<<<<<< HEAD
	/**
	 * This will be ${project.build.outputDirectory} if not specified.
	 */
	@Parameter(defaultValue = "${project.build.outputDirectory}")
	private String dFlag;

	/**
	 * This is maven default (src/main/java) if not specified.
	 */
	@Parameter(defaultValue = "${project.basedir}/src/main/java")
	private String gspFlag;

	/**
	 * This is maven default (src/main/java) if not specified.
	 */
	@Parameter(defaultValue = "${project.basedir}/src/main/java")
	private String sourcepathFlag;

	/**
	 * The only required parameter.
	 */
	@Parameter(required = true)
	private String[] lbjavaInputFileList;

	@Parameter(property = "project.compileClasspathElements", required = true, readonly = true)
	private List<String> classpath;

	@Parameter(property = "project.build.outputDirectory", required = true, readonly = true)
	private String outputdir;

	public void execute() throws MojoExecutionException {
		dFlag = FileUtils.getPlatformIndependentFilePath(dFlag);
		gspFlag = FileUtils.getPlatformIndependentFilePath(gspFlag);
		sourcepathFlag = FileUtils.getPlatformIndependentFilePath(sourcepathFlag);

		classpath.add(dFlag);
		classpath.add(gspFlag);

		String newpath = StringUtils.join(classpath, File.pathSeparator);

		// We need to reverse the order we do the cleaning since there might be dependencies across files
		List<String> fileList = Arrays.asList(lbjavaInputFileList);
		Collections.reverse(fileList);
		for (String lbjInputFile : fileList) {
			if (StringUtils.isEmpty(lbjInputFile)) {
				// making the optional-compile-step parameter happy.
				continue;
			}

			getLog().info("Calling Java edu.illinois.cs.cogcomp.lbjava.Main with the -x flag (for cleaning)...");

			lbjInputFile = FileUtils.getPlatformIndependentFilePath(lbjInputFile);

			try {
				// The -x flag makes all the difference.
				String[] args = new String[] { "java", "-cp", newpath, "edu.illinois.cs.cogcomp.lbjava.Main", "-x",
                        "-d", dFlag, "-gsp", gspFlag, "-sourcepath", sourcepathFlag, lbjInputFile };

				ProcessBuilder pr = new ProcessBuilder(args);
				pr.inheritIO();
				Process p = pr.start();
				p.waitFor();

			} catch (Exception e) {
				e.printStackTrace();
				System.out.println("Yeah, an error.");
			}
		}

	}
=======
    /**
     * This will be ${project.build.outputDirectory} if not specified.
     */
    @Parameter(defaultValue = "${project.build.outputDirectory}")
    private String dFlag;

    /**
     * This is maven default (src/main/java) if not specified.
     */
    @Parameter(defaultValue = "${project.basedir}/src/main/java")
    private String gspFlag;

    /**
     * This is maven default (src/main/java) if not specified.
     */
    @Parameter(defaultValue = "${project.basedir}/src/main/java")
    private String sourcepathFlag;

    /**
     * The only required parameter.
     */
    @Parameter(required = true)
    private String[] lbjavaInputFileList;

    @Parameter(property = "project.compileClasspathElements", required = true, readonly = true)
    private List<String> classpath;

    @Parameter(property = "project.build.outputDirectory", required = true, readonly = true)
    private String outputdir;

    public void execute() throws MojoExecutionException {

        classpath.add(dFlag);
        classpath.add(gspFlag);
        String newpath = StringUtils.join(classpath, ":");

        // We need to reverse the order we do the cleaning since there might be dependencies across
        // files
        List<String> fileList = Arrays.asList(lbjavaInputFileList);
        Collections.reverse(fileList);
        for (String lbjInputFile : fileList) {
            if (StringUtils.isEmpty(lbjInputFile)) {
                // making the optional-compile-step parameter happy.
                continue;
            }

            getLog().info(
                    "Calling Java edu.illinois.cs.cogcomp.lbjava.Main with the -x flag (for cleaning)...");
            try {
                // The -x flag makes all the difference.
                String[] args =
                        new String[] {"java", "-cp", newpath,
                                "edu.illinois.cs.cogcomp.lbjava.Main", "-x", "-d", dFlag, "-gsp",
                                gspFlag, "-sourcepath", sourcepathFlag, lbjInputFile};

                ProcessBuilder pr = new ProcessBuilder(args);
                pr.inheritIO();
                Process p = pr.start();
                p.waitFor();

            } catch (Exception e) {
                e.printStackTrace();
                System.out.println("Yeah, an error.");
            }
        }

    }
>>>>>>> 96761f2c
}<|MERGE_RESOLUTION|>--- conflicted
+++ resolved
@@ -28,78 +28,6 @@
 @Mojo(name = "clean", requiresDependencyResolution = ResolutionScope.COMPILE)
 public class CleanMojo extends AbstractMojo {
 
-<<<<<<< HEAD
-	/**
-	 * This will be ${project.build.outputDirectory} if not specified.
-	 */
-	@Parameter(defaultValue = "${project.build.outputDirectory}")
-	private String dFlag;
-
-	/**
-	 * This is maven default (src/main/java) if not specified.
-	 */
-	@Parameter(defaultValue = "${project.basedir}/src/main/java")
-	private String gspFlag;
-
-	/**
-	 * This is maven default (src/main/java) if not specified.
-	 */
-	@Parameter(defaultValue = "${project.basedir}/src/main/java")
-	private String sourcepathFlag;
-
-	/**
-	 * The only required parameter.
-	 */
-	@Parameter(required = true)
-	private String[] lbjavaInputFileList;
-
-	@Parameter(property = "project.compileClasspathElements", required = true, readonly = true)
-	private List<String> classpath;
-
-	@Parameter(property = "project.build.outputDirectory", required = true, readonly = true)
-	private String outputdir;
-
-	public void execute() throws MojoExecutionException {
-		dFlag = FileUtils.getPlatformIndependentFilePath(dFlag);
-		gspFlag = FileUtils.getPlatformIndependentFilePath(gspFlag);
-		sourcepathFlag = FileUtils.getPlatformIndependentFilePath(sourcepathFlag);
-
-		classpath.add(dFlag);
-		classpath.add(gspFlag);
-
-		String newpath = StringUtils.join(classpath, File.pathSeparator);
-
-		// We need to reverse the order we do the cleaning since there might be dependencies across files
-		List<String> fileList = Arrays.asList(lbjavaInputFileList);
-		Collections.reverse(fileList);
-		for (String lbjInputFile : fileList) {
-			if (StringUtils.isEmpty(lbjInputFile)) {
-				// making the optional-compile-step parameter happy.
-				continue;
-			}
-
-			getLog().info("Calling Java edu.illinois.cs.cogcomp.lbjava.Main with the -x flag (for cleaning)...");
-
-			lbjInputFile = FileUtils.getPlatformIndependentFilePath(lbjInputFile);
-
-			try {
-				// The -x flag makes all the difference.
-				String[] args = new String[] { "java", "-cp", newpath, "edu.illinois.cs.cogcomp.lbjava.Main", "-x",
-                        "-d", dFlag, "-gsp", gspFlag, "-sourcepath", sourcepathFlag, lbjInputFile };
-
-				ProcessBuilder pr = new ProcessBuilder(args);
-				pr.inheritIO();
-				Process p = pr.start();
-				p.waitFor();
-
-			} catch (Exception e) {
-				e.printStackTrace();
-				System.out.println("Yeah, an error.");
-			}
-		}
-
-	}
-=======
     /**
      * This will be ${project.build.outputDirectory} if not specified.
      */
@@ -131,10 +59,14 @@
     private String outputdir;
 
     public void execute() throws MojoExecutionException {
+        dFlag = FileUtils.getPlatformIndependentFilePath(dFlag);
+        gspFlag = FileUtils.getPlatformIndependentFilePath(gspFlag);
+        sourcepathFlag = FileUtils.getPlatformIndependentFilePath(sourcepathFlag);
 
         classpath.add(dFlag);
         classpath.add(gspFlag);
-        String newpath = StringUtils.join(classpath, ":");
+
+        String newpath = StringUtils.join(classpath, File.pathSeparator);
 
         // We need to reverse the order we do the cleaning since there might be dependencies across
         // files
@@ -148,6 +80,9 @@
 
             getLog().info(
                     "Calling Java edu.illinois.cs.cogcomp.lbjava.Main with the -x flag (for cleaning)...");
+
+            lbjInputFile = FileUtils.getPlatformIndependentFilePath(lbjInputFile);
+
             try {
                 // The -x flag makes all the difference.
                 String[] args =
@@ -167,5 +102,4 @@
         }
 
     }
->>>>>>> 96761f2c
 }